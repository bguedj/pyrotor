{
 "cells": [
  {
   "cell_type": "markdown",
   "metadata": {},
   "source": [
    "# Generate trajectories"
   ]
  },
  {
   "cell_type": "markdown",
   "metadata": {},
   "source": [
    "## Import packages"
   ]
  },
  {
   "cell_type": "code",
   "execution_count": 1,
   "metadata": {},
   "outputs": [],
   "source": [
    "! pip install ../../pyrotor/."
   ]
  },
  {
   "cell_type": "code",
   "execution_count": 2,
   "metadata": {},
   "outputs": [],
   "source": [
    "import os\n",
    "from datetime import datetime\n",
    "\n",
    "import numpy as np\n",
    "import pandas as pd\n",
    "import matplotlib.pyplot as plt\n",
    "\n",
    "from numpy.polynomial import legendre\n",
    "from scipy.linalg import block_diag\n",
    "\n",
    "from pyrotor.constraints import is_in_constraints\n",
    "from pyrotor.projection import trajectory_to_coef, coef_to_trajectory\n",
    "from pyrotor.data_analysis import compute_covariance\n",
    "from pyrotor.initial_and_final_states import build_matrix_endpoints"
   ]
  },
  {
   "cell_type": "markdown",
   "metadata": {},
   "source": [
    "## Define functions"
   ]
  },
  {
   "cell_type": "code",
   "execution_count": 3,
   "metadata": {},
   "outputs": [],
   "source": [
    "def order_of_magnitude(x):\n",
    "    \"\"\"\n",
    "    Find order of magnitude of each component of an array\n",
    "    \"\"\"\n",
    "    alpha = np.floor(np.log10(np.abs(x)))\n",
    "    \n",
    "    return np.nan_to_num(alpha)"
   ]
  },
  {
   "cell_type": "code",
   "execution_count": 4,
   "metadata": {},
   "outputs": [],
   "source": [
    "def projection_kernel(basis_dimension):\n",
    "    \"\"\"\n",
    "    Compute projector onto the kernel of the matrix phi describing endpoints conditions\n",
    "    \"\"\"\n",
    "    # Build endpoints conditions matrix\n",
    "    phi = build_matrix_endpoints(basis_dimension)\n",
    "    # Compute SVD\n",
    "    _, S, V = np.linalg.svd(phi, full_matrices=True)\n",
    "    # Find singular vectors in kernel\n",
    "    indices_kernel = np.where(S == 0)\n",
    "    if len(indices_kernel[0]) > 0:\n",
    "        first_index = indices_kernel[0][0]\n",
    "    else:\n",
    "        first_index = len(S)\n",
    "    # Compute projector\n",
    "    V = V.T\n",
    "    P_kerphi = np.dot(V[:,first_index:], V[:,first_index:].T)\n",
    "    \n",
    "    return P_kerphi"
   ]
  },
  {
   "cell_type": "markdown",
   "metadata": {},
   "source": [
    "## Initialise generation"
   ]
  },
  {
   "cell_type": "markdown",
   "metadata": {},
   "source": [
    "### Define constraints"
   ]
  },
  {
   "cell_type": "code",
   "execution_count": 5,
   "metadata": {},
   "outputs": [],
   "source": [
    "# x1 > 0\n",
    "def f1(data):\n",
    "    x1 = data[\"x1\"].values\n",
    "    return x1\n",
    "\n",
    "# x1 < 1\n",
    "def f2(data):\n",
    "    x1 = data[\"x1\"].values\n",
    "    return 1 - x1\n",
    "\n",
    "# x2 > 0\n",
    "def f3(data):\n",
    "    x2 = data[\"x2\"].values\n",
    "    return x2\n",
    "\n",
    "# x2 < 1\n",
    "def f4(data):\n",
    "    x2 = data[\"x2\"].values\n",
    "    return 1 - x2\n",
    "\n",
    "# x2 > f(x1)\n",
    "def f5(data):\n",
    "    x1 = data[\"x1\"].values\n",
    "    x2 = data[\"x2\"].values\n",
    "    return x2 - 150/19 * (1-x1)**3 + 225/19 * (1-x1)**2 - 100/19 * (1-x1) + 79/190\n",
    "\n",
    "constraints = [f1, f2, f3, f4, f5]"
   ]
  },
  {
   "cell_type": "markdown",
   "metadata": {},
   "source": [
    "### Define initial and final states"
   ]
  },
  {
   "cell_type": "code",
   "execution_count": 6,
   "metadata": {},
   "outputs": [],
   "source": [
    "endpoints = {'x1': {'start': .1,\n",
    "                    'end': .9,\n",
    "                    'delta': .01},\n",
    "             'x2': {'start': .828,\n",
    "                    'end': .172,\n",
    "                    'delta': .01}}"
   ]
  },
  {
   "cell_type": "markdown",
   "metadata": {},
   "source": [
    "### Define independent variable (time)"
   ]
  },
  {
   "cell_type": "code",
   "execution_count": 7,
   "metadata": {},
   "outputs": [],
   "source": [
    "independent_variable = {'start': .1,\n",
    "                        'end': .9,\n",
    "                        'frequency': .01}\n",
    "# Compute number of evaluation points\n",
    "delta_time = independent_variable['end'] - independent_variable['start']\n",
    "delta_time /= independent_variable['frequency']\n",
    "independent_variable['points_nb'] = int(delta_time) + 1"
   ]
  },
  {
   "cell_type": "markdown",
   "metadata": {},
   "source": [
    "### Define reference trajectory"
   ]
  },
  {
   "cell_type": "code",
   "execution_count": 8,
   "metadata": {},
   "outputs": [],
   "source": [
    "# First component\n",
    "def y1(t):\n",
    "    return t\n",
    "# Second component\n",
    "def y2(t):\n",
    "    return -2 * t**3 + 3 * t**2 - 2 * t + 1\n",
    "\n",
    "# Create dataframe\n",
    "y = pd.DataFrame()\n",
    "time = np.linspace(independent_variable['start'],\n",
    "                   independent_variable['end'],\n",
    "                   independent_variable['points_nb'])\n",
    "y['x1'] = np.array([y1(t) for t in time])\n",
    "y['x2'] = np.array([y2(t) for t in time])"
   ]
  },
  {
   "cell_type": "markdown",
   "metadata": {},
   "source": [
    "### Plot to visualise reference trajectory and constraints"
   ]
  },
  {
   "cell_type": "code",
   "execution_count": 9,
   "metadata": {},
   "outputs": [],
   "source": [
    "X = np.linspace(0, 1, 101)\n",
    "constraint_f5 = np.array([150/19 * (1-x)**3 - 225/19 * (1-x)**2 + 100/19 * (1-x) - 79/190 for x in X])\n",
    "\n",
    "fig, ax = plt.subplots(figsize=(10,7))\n",
    "ax.plot(y['x1'], y['x2'], label='Reference trajectory', color='b')\n",
    "ax.fill_between(X, 0, constraint_f5, color='r', alpha=.5, label='Forbidden area')\n",
    "ax.set_xlabel('$x_1$')\n",
    "ax.set_ylabel('$x_2$')\n",
    "ax.set_xlim(left=0, right=1)\n",
    "ax.set_ylim(bottom=0, top=1)\n",
    "ax.legend()\n",
    "plt.tight_layout()"
   ]
  },
  {
   "cell_type": "markdown",
   "metadata": {},
   "source": [
    "### Define functional basis and project reference trajectory"
   ]
  },
  {
   "cell_type": "code",
   "execution_count": 10,
   "metadata": {},
   "outputs": [],
   "source": [
    "# Basis name\n",
    "basis = 'legendre'\n",
    "# Dimension for each variable\n",
    "basis_dimension = {'x1': 5,\n",
    "                   'x2': 5}"
   ]
  },
  {
   "cell_type": "code",
   "execution_count": 11,
   "metadata": {},
   "outputs": [],
   "source": [
    "# Project\n",
    "c = trajectory_to_coef(y, basis, basis_dimension)"
   ]
  },
  {
   "cell_type": "markdown",
   "metadata": {},
   "source": [
    "### Compute magnitude of each coefficient and add up small perturbations"
   ]
  },
  {
   "cell_type": "code",
   "execution_count": 12,
   "metadata": {},
   "outputs": [],
   "source": [
    "magnitude = pd.DataFrame()\n",
    "for d, state in enumerate(y.columns):\n",
    "    # Compute magnitude\n",
    "    magnitude[state] = order_of_magnitude(c[d])\n",
    "    # Add Gaussian noise\n",
    "    noise = np.random.normal(0, 1, len(c[d]))\n",
    "    magnitude[state] += noise.astype(int)"
   ]
  },
  {
   "cell_type": "markdown",
   "metadata": {},
   "source": [
    "## Generate trajectories"
   ]
  },
  {
   "cell_type": "markdown",
   "metadata": {},
   "source": [
    "### Compute projector over phi kernel to preserve endpoints conditions"
   ]
  },
  {
   "cell_type": "code",
   "execution_count": 13,
   "metadata": {},
   "outputs": [],
   "source": [
    "P_kerphi = projection_kernel(basis_dimension)"
   ]
  },
  {
   "cell_type": "markdown",
   "metadata": {},
   "source": [
    "### Generate new trajectories via perturbation"
   ]
  },
  {
   "cell_type": "code",
   "execution_count": 14,
   "metadata": {},
   "outputs": [],
   "source": [
    "# Choose number of flights to generate\n",
    "I = 50\n",
    "# Generate\n",
    "coefs_reference = []\n",
    "for i in range(I):\n",
    "    coef_reference = []\n",
    "    noise = []\n",
    "    # Generate Gaussian noise depending on order of magnitude of coefficients\n",
    "    for d, state in enumerate(y.columns):\n",
    "        var_dimension = len(c[d])\n",
    "        noise.append(np.random.normal(0, .5, var_dimension) * np.float_power(10, magnitude[state]))\n",
    "    noise = np.concatenate([elt for elt in noise])\n",
    "    # Project noise onto kernel of phi\n",
    "    noise = np.dot(P_kerphi, noise)\n",
    "    l = 0\n",
    "    # Perturbe\n",
    "    for d, state in enumerate(y.columns):\n",
    "        var_dimension = len(c[d])\n",
    "        coef_reference_d = pd.Series(c[d] + noise[l:l+var_dimension], name=state)\n",
    "        coef_reference.append(coef_reference_d)        \n",
    "        l += var_dimension\n",
    "    coefs_reference.append(coef_reference)"
   ]
  },
  {
   "cell_type": "markdown",
   "metadata": {},
   "source": [
    "### Build trajectories"
   ]
  },
  {
   "cell_type": "code",
   "execution_count": 15,
   "metadata": {},
   "outputs": [],
   "source": [
    "trajs_reference = []\n",
    "points_nb = len(y)\n",
    "for i in range(I):\n",
    "    yi = coef_to_trajectory(coefs_reference[i], points_nb, 'legendre', basis_dimension)\n",
    "    trajs_reference.append(yi)"
   ]
  },
  {
   "cell_type": "markdown",
   "metadata": {},
   "source": [
    "### Check constraints and keep acceptable generated trajectories"
   ]
  },
  {
   "cell_type": "code",
   "execution_count": 16,
   "metadata": {},
   "outputs": [],
   "source": [
    "trajs_acceptable = []\n",
    "for i in range(I):\n",
    "    boolean = is_in_constraints(trajs_reference[i], constraints)\n",
    "    if boolean:\n",
    "        trajs_acceptable.append(trajs_reference[i])\n",
    "\n",
    "trajs_acceptable_nb = len(trajs_acceptable)\n",
    "print('Number of acceptable trajectories = ', trajs_acceptable_nb)"
   ]
  },
  {
   "cell_type": "markdown",
   "metadata": {},
   "source": [
    "### Plot"
   ]
  },
  {
   "cell_type": "code",
   "execution_count": 21,
   "metadata": {},
   "outputs": [],
   "source": [
<<<<<<< HEAD
    "#X = np.arange(0,1.01,.01)\n",
    "x = np.arange(0,1.01,.01)\n",
    "constraints_f5 = 150/19 * (1-x)**3 - 225/19 * (1-x)**2 + 100/19 * (1-x) - 79/190\n",
    "#print(X)\n",
    "#constraint_f5 = np.array([150/19 * (1-x)**3 - 225/19 * (1-x)**2 + 100/19 * (1-x) - 79/190 for x in X])\n",
    "\n",
=======
>>>>>>> e9eed7be
    "fig, ax = plt.subplots(figsize=(10,7))\n",
    "ax.plot(y['x1'], y['x2'], label='Reference trajectory', color='b')\n",
    "for i in range(trajs_acceptable_nb):\n",
    "    ax.plot(trajs_acceptable[i]['x1'], trajs_acceptable[i]['x2'], label='_nolegend_', linestyle='--')\n",
    "ax.fill_between(X, 0, constraint_f5, color='r', alpha=.5, label='Forbidden area')\n",
    "ax.set_xlabel('$x_1$')\n",
    "ax.set_ylabel('$x_2$')\n",
    "ax.set_xlim(left=0, right=1)\n",
    "ax.set_ylim(bottom=0, top=1)\n",
    "ax.legend()\n",
    "plt.tight_layout()\n",
    "plt.savefig('fig.svg')"
   ]
  },
  {
   "cell_type": "markdown",
   "metadata": {},
   "source": [
    "### Export to csv files"
   ]
  },
  {
   "cell_type": "code",
   "execution_count": 18,
   "metadata": {},
   "outputs": [],
   "source": [
    "# Create folder\n",
    "now = datetime.now()\n",
    "dt_string = now.strftime(\"%d_%m_%Y_%H_%M_%S\")\n",
    "path = 'generated_trajectories_' + dt_string\n",
    "os.mkdir(path)\n",
    "# Save generated trajectories\n",
    "for i in range(trajs_acceptable_nb):\n",
    "    trajs_acceptable[i].to_csv(path + '/trajectory_' + str(i) + '.csv')"
   ]
  }
 ],
 "metadata": {
  "kernelspec": {
   "display_name": "Python 3",
   "language": "python",
   "name": "python3"
  },
  "language_info": {
   "codemirror_mode": {
    "name": "ipython",
    "version": 3
   },
   "file_extension": ".py",
   "mimetype": "text/x-python",
   "name": "python",
   "nbconvert_exporter": "python",
   "pygments_lexer": "ipython3",
   "version": "3.7.4"
  }
 },
 "nbformat": 4,
 "nbformat_minor": 4
}<|MERGE_RESOLUTION|>--- conflicted
+++ resolved
@@ -410,15 +410,6 @@
    "metadata": {},
    "outputs": [],
    "source": [
-<<<<<<< HEAD
-    "#X = np.arange(0,1.01,.01)\n",
-    "x = np.arange(0,1.01,.01)\n",
-    "constraints_f5 = 150/19 * (1-x)**3 - 225/19 * (1-x)**2 + 100/19 * (1-x) - 79/190\n",
-    "#print(X)\n",
-    "#constraint_f5 = np.array([150/19 * (1-x)**3 - 225/19 * (1-x)**2 + 100/19 * (1-x) - 79/190 for x in X])\n",
-    "\n",
-=======
->>>>>>> e9eed7be
     "fig, ax = plt.subplots(figsize=(10,7))\n",
     "ax.plot(y['x1'], y['x2'], label='Reference trajectory', color='b')\n",
     "for i in range(trajs_acceptable_nb):\n",
