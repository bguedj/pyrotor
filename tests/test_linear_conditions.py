import unittest
import numpy as np
import pandas as pd
from scipy.optimize import LinearConstraint

from pyrotor.linear_conditions import get_endpoints_matrix
from pyrotor.linear_conditions import get_endpoints_values
from pyrotor.linear_conditions import format_endpoints
from pyrotor.linear_conditions import get_linear_endpoints
from pyrotor.linear_conditions import get_implicit_matrix
from pyrotor.linear_conditions import get_implicit_values
from pyrotor.linear_conditions import get_linear_conditions


def test_get_endpoints_matrix():
    basis_dimensions = {"A": 2}
    endpoints = {"A": {"start": 1, "end": 2, "delta": 1}}
    expected = np.array([[1., -1.],
                         [1.,  1.]])
    endpoints_matrix = get_endpoints_matrix(basis_dimensions, endpoints)
    assert (expected == endpoints_matrix).all()

    basis_dimension = {"A": 3, "B": 2}
    endpoints = {'A': {'start': 1, 'end': 2, 'delta': 1},
                 'B': {'start': 5, 'end': 7, 'delta': 2}}
    expected = np.array([[1., -1.,  1.,  0.,  0.],
                         [0.,  0.,  0.,  1., -1.],
                         [1.,  1.,  1.,  0.,  0.],
                         [0.,  0.,  0.,  1.,  1.]])
    endpoints_matrix = get_endpoints_matrix(basis_dimension, endpoints)
    assert (expected == endpoints_matrix).all()


def test_format_endpoints():
    phi = np.array([[1., -1.,  1.,  0.,  0.],
                    [0.,  0.,  0.,  1., -1.],
                    [1.,  1.,  1.,  0.,  0.],
                    [0.,  0.,  0.,  1.,  1.]])
    endpoints = {'A': {'start': 1, 'end': 2, 'delta': 1},
                 'B': {'start': 5, 'end': 7, 'delta': 2}}
    lb = np.array([0, 3, 1, 5])
    ub = np.array([2, 7, 3, 9])
    result = format_endpoints(phi, endpoints)

    assert (phi == result.A).all()
    assert (lb == result.lb).all()
    assert (ub == result.ub).all()


def test_get_linear_endpoints():
    basis_dimensions = {"A": 3, "B": 2}
    expected_phi = np.array([[1., -1.,  1.,  0.,  0.],
                    [0.,  0.,  0.,  1., -1.],
                    [1.,  1.,  1.,  0.,  0.],
                    [0.,  0.,  0.,  1.,  1.]])
    endpoints = {"A": {"start": 1, "end": 2, "delta": 1},
                 "B": {"start": 5, "end": 7, "delta": 2}}
    endpoints_delta = {'A': 1, 'B': 2}
    lb = np.array([0, 3, 1, 5])
    ub = np.array([2, 7, 3, 9])

    linear_endpoints, phi = get_linear_endpoints(basis_dimensions, endpoints)

    assert (phi == linear_endpoints.A).all()
    assert (lb == linear_endpoints.lb).all()
    assert (ub == linear_endpoints.ub).all()
    assert (phi == expected_phi).all()

<<<<<<< HEAD
    endpoints = {"B": {"start": 1, "end": 2, "delta": 1}}

    expected_phi = np.array([[0, 0,  0,  1,  -1.],
                             [0,  0,  0,  1., 1.]])

    linear_endpoints, phi = get_linear_endpoints(basis_dimensions, endpoints)
    print(phi)
    assert (phi == expected_phi).all()
=======

def test_get_implicit_matrix():
    lambda_sigma = np.diag([0., 0., 0., 0., 1., 3.])
    x = 1 / np.sqrt(2)
    v = np.array([[0., x, 0., 0., x, 0.],
                  [1., 0., 0., 0., 0., 0.],
                  [0., x, 0., 0., -x, 0.],
                  [0., 0., x, 0., 0., -x],
                  [0., 0., 0., 1., 0., 0.],
                  [0., 0., x, 0., 0., x]])
    phi = np.dot(np.array([[1, 0., 0., 0., 0., 0.],
                            [0., np.sqrt(2), 0., 0., 0., 0.]]), v.T)
    sigma = np.linalg.multi_dot([v, lambda_sigma, v.T])

    kernel_sigma_phi = get_implicit_matrix(sigma, phi)
    expected_kernel_sigma_phi = np.array([-v[:,2], v[:,3]]).T

    np.testing.assert_almost_equal(kernel_sigma_phi, expected_kernel_sigma_phi)


def test_get_implicit_values():
    coef1 = np.array([1., 2., 3., 4., 5., 6.])
    coef2 = np.array([2., 3., 4., 5., 6., 7.])
    coef3 = np.array([0., 1., 2., 3., 4., 5.])
    coefficients = [coef1, coef2, coef3]
    kernel_sigma_phi = np.array([[1., 0.],
                                 [0., 0.],
                                 [0., 0.],
                                 [0, 0.],
                                 [0., 1.],
                                 [0, 0.]])
    
    projected_mean_coefficients = get_implicit_values(kernel_sigma_phi, coefficients)
    expected_projected_mean_coefficients = np.array([1., 5.])

    np.testing.assert_equal(projected_mean_coefficients, expected_projected_mean_coefficients)


def test_get_endpoints_values():
    endpoints = {'A': {'start': 1, 'end': 2, 'delta': 1},
                 'B': {'start': 5, 'end': 7, 'delta': 2}}
                
    left_endpoints, right_endpoints = get_endpoints_values(endpoints)
    expected_left_endpoints = [0, 3, 1, 5]
    expected_right_endpoints = [2, 7, 3, 9]

    assert left_endpoints == expected_left_endpoints
    assert right_endpoints == expected_right_endpoints
    

def test_get_linear_conditions():
    basis_dimensions = {"A": 3, "B": 3}
    endpoints = {'A': {'start': 1, 'end': 2, 'delta': 1},
                 'B': {'start': 5, 'end': 7, 'delta': 2}}
    coef1 = np.array([1., 2., 3., 4., 5., 6.])
    coef2 = np.array([2., 3., 4., 5., 6., 7.])
    coef3 = np.array([0., 1., 2., 3., 4., 5.])
    coefficients = [coef1, coef2, coef3]
    lambda_sigma = np.diag([0., 0., 0., 0., 1., 3.])
    x = 1 / np.sqrt(2)
    v = np.array([[0., x, 0., 0., x, 0.],
                  [1., 0., 0., 0., 0., 0.],
                  [0., x, 0., 0., -x, 0.],
                  [0., 0., x, 0., 0., -x],
                  [0., 0., 0., 1., 0., 0.],
                  [0., 0., x, 0., 0., x]])
    sigma = np.linalg.multi_dot([v, lambda_sigma, v.T])

    linear_conditions, linear_conditions_matrix = get_linear_conditions(basis_dimensions, endpoints, coefficients, sigma)
    expected_left_endpoints = [0., 3., 1., 5.]
    expected_right_endpoints = [2, 7, 3, 9]
    expected_linear_conditions_matrix = np.array([[1., -1.,  1.,  0.,  0., 0.],
                                                  [0.,  0.,  0.,  1., -1., 1.],
                                                  [1.,  1.,  1.,  0.,  0., 0.],
                                                  [0.,  0.,  0.,  1.,  1., 1.]])

    np.testing.assert_almost_equal(expected_linear_conditions_matrix, linear_conditions.A)
    np.testing.assert_almost_equal(expected_left_endpoints, linear_conditions.lb)
    np.testing.assert_almost_equal(expected_right_endpoints, linear_conditions.ub)
    np.testing.assert_almost_equal(expected_linear_conditions_matrix, linear_conditions_matrix)
>>>>>>> 55861e39
<|MERGE_RESOLUTION|>--- conflicted
+++ resolved
@@ -5,8 +5,6 @@
 
 from pyrotor.linear_conditions import get_endpoints_matrix
 from pyrotor.linear_conditions import get_endpoints_values
-from pyrotor.linear_conditions import format_endpoints
-from pyrotor.linear_conditions import get_linear_endpoints
 from pyrotor.linear_conditions import get_implicit_matrix
 from pyrotor.linear_conditions import get_implicit_values
 from pyrotor.linear_conditions import get_linear_conditions
@@ -30,52 +28,15 @@
     endpoints_matrix = get_endpoints_matrix(basis_dimension, endpoints)
     assert (expected == endpoints_matrix).all()
 
-
-def test_format_endpoints():
-    phi = np.array([[1., -1.,  1.,  0.,  0.],
-                    [0.,  0.,  0.,  1., -1.],
-                    [1.,  1.,  1.,  0.,  0.],
-                    [0.,  0.,  0.,  1.,  1.]])
-    endpoints = {'A': {'start': 1, 'end': 2, 'delta': 1},
-                 'B': {'start': 5, 'end': 7, 'delta': 2}}
-    lb = np.array([0, 3, 1, 5])
-    ub = np.array([2, 7, 3, 9])
-    result = format_endpoints(phi, endpoints)
-
-    assert (phi == result.A).all()
-    assert (lb == result.lb).all()
-    assert (ub == result.ub).all()
-
-
-def test_get_linear_endpoints():
     basis_dimensions = {"A": 3, "B": 2}
-    expected_phi = np.array([[1., -1.,  1.,  0.,  0.],
-                    [0.,  0.,  0.,  1., -1.],
-                    [1.,  1.,  1.,  0.,  0.],
-                    [0.,  0.,  0.,  1.,  1.]])
-    endpoints = {"A": {"start": 1, "end": 2, "delta": 1},
-                 "B": {"start": 5, "end": 7, "delta": 2}}
-    endpoints_delta = {'A': 1, 'B': 2}
-    lb = np.array([0, 3, 1, 5])
-    ub = np.array([2, 7, 3, 9])
-
-    linear_endpoints, phi = get_linear_endpoints(basis_dimensions, endpoints)
-
-    assert (phi == linear_endpoints.A).all()
-    assert (lb == linear_endpoints.lb).all()
-    assert (ub == linear_endpoints.ub).all()
-    assert (phi == expected_phi).all()
-
-<<<<<<< HEAD
     endpoints = {"B": {"start": 1, "end": 2, "delta": 1}}
 
     expected_phi = np.array([[0, 0,  0,  1,  -1.],
                              [0,  0,  0,  1., 1.]])
 
-    linear_endpoints, phi = get_linear_endpoints(basis_dimensions, endpoints)
-    print(phi)
+    phi = get_endpoints_matrix(basis_dimensions, endpoints)
     assert (phi == expected_phi).all()
-=======
+
 
 def test_get_implicit_matrix():
     lambda_sigma = np.diag([0., 0., 0., 0., 1., 3.])
@@ -107,7 +68,7 @@
                                  [0, 0.],
                                  [0., 1.],
                                  [0, 0.]])
-    
+
     projected_mean_coefficients = get_implicit_values(kernel_sigma_phi, coefficients)
     expected_projected_mean_coefficients = np.array([1., 5.])
 
@@ -117,14 +78,14 @@
 def test_get_endpoints_values():
     endpoints = {'A': {'start': 1, 'end': 2, 'delta': 1},
                  'B': {'start': 5, 'end': 7, 'delta': 2}}
-                
+
     left_endpoints, right_endpoints = get_endpoints_values(endpoints)
     expected_left_endpoints = [0, 3, 1, 5]
     expected_right_endpoints = [2, 7, 3, 9]
 
     assert left_endpoints == expected_left_endpoints
     assert right_endpoints == expected_right_endpoints
-    
+
 
 def test_get_linear_conditions():
     basis_dimensions = {"A": 3, "B": 3}
@@ -155,5 +116,4 @@
     np.testing.assert_almost_equal(expected_linear_conditions_matrix, linear_conditions.A)
     np.testing.assert_almost_equal(expected_left_endpoints, linear_conditions.lb)
     np.testing.assert_almost_equal(expected_right_endpoints, linear_conditions.ub)
-    np.testing.assert_almost_equal(expected_linear_conditions_matrix, linear_conditions_matrix)
->>>>>>> 55861e39
+    np.testing.assert_almost_equal(expected_linear_conditions_matrix, linear_conditions_matrix)